--- conflicted
+++ resolved
@@ -29,20 +29,12 @@
 ### Algorithms
 
 | Algorithm       | Identifiers                                                        | Secure             |
-<<<<<<< HEAD
 | --------------- | ------------------------------------------------------------------ | ------------------ |
-=======
-|-----------------|--------------------------------------------------------------------| ------------------ |
->>>>>>> d0607a42
 | [argon2][1]     | argon2i, argon2id                                                  | :heavy_check_mark: |
 | [bcrypt][2]     | 2, 2a, 2b, 2y                                                      | :heavy_check_mark: |
 | [md5-crypt][3]  | 1                                                                  | :x:                |
 | [md5 plain][4]  | Hex encoded string                                                 | :x:                |
-<<<<<<< HEAD
-| [sha2-crypt][5] | 5,6                                                                | :heavy_check_mark: |
-=======
 | [md5 salted][5] | md5salted-suffix,md5salted-prefix                                  | :x:                |
->>>>>>> d0607a42
 | [scrypt][6]     | scrypt, 7                                                          | :heavy_check_mark: |
 | [pbkpdf2][7]    | pbkdf2, pbkdf2-sha224, pbkdf2-sha256, pbkdf2-sha384, pbkdf2-sha512 | :heavy_check_mark: |
 
@@ -50,11 +42,7 @@
 [2]: https://pkg.go.dev/github.com/zitadel/passwap/bcrypt
 [3]: https://pkg.go.dev/github.com/zitadel/passwap/md5
 [4]: https://pkg.go.dev/github.com/zitadel/passwap/md5plain
-<<<<<<< HEAD
-[5]: https://pkg.go.dev/github.com/zitadel/passwap/sha2
-=======
 [5]: https://pkg.go.dev/github.com/zitadel/passwap/md5salted
->>>>>>> d0607a42
 [6]: https://pkg.go.dev/github.com/zitadel/passwap/scrypt
 [7]: https://pkg.go.dev/github.com/zitadel/passwap/pbkdf2
 
